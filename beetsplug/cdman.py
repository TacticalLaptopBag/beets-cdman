import math
import sys
import shutil
import os
import re
import psutil
import subprocess
import ffmpeg
from typing import Iterable, Optional
from beets.plugins import BeetsPlugin
from beets.library import Library, parse_query_string, Item
from beets.ui import Subcommand
from optparse import Values
from pathlib import Path
from concurrent.futures import ThreadPoolExecutor
from confuse import RootView, YamlSource


"""
cdman:
    cds_path: ~/Music/CDs
    bitrate: 128
    cds:
        arcadian:
            - dirname: The Arcadian Wild
              query: album:"The Arcadian Wild"
            - dirname: Welcome
              query: album:"Welcome (Reframed)"
"""

CDDefinition = dict[str, list[dict[str, str]]]

class CDFolder:
    def __init__(self, item_dict: dict[str, str]):
        self.dirname = item_dict["name"]
        self.query = item_dict["query"]

    def get_path(self, idx: int, cd_path: Path, total_count: int) -> Path:
        padding = len(str(total_count))
        padded_idx = str(idx + 1).rjust(padding, "0")
        indexed_dirname = f"{padded_idx} {self.dirname}"
        return cd_path / indexed_dirname

    def __str__(self) -> str:
        return f"{self.dirname}: {self.query}"


class CD:
    def __init__(self, path: Path):
        self.path = path
        self.folders: list[CDFolder] = []

    def __str__(self) -> str:
        folders = ""
        for i, folder in enumerate(self.folders):
            folders += str(folder)
            if i != len(self.folders) - 1:
                folders += ", "
        return f"{self.path}: [{folders}]"

    def find_folder_path(self, dirname: str) -> Optional[Path]:
        """
        Extracts the path of the folder from the given dirname,
        and then returns the current dirname of that folder.
        Example: "05 Lemaitre" would return "07 Lemaitre" if Lemaitre was moved to position 7.
        It could return None if Lemaitre is not in this CD.
        """
        # First we need to extract the actual name from the given directory name
        # Currently dirname is expected to be in the example format of "09 Folder"
        name_regex = r"^\d+\s+(.*$)"
        name_match = re.match(name_regex, dirname)
        if name_match is None:
            # dirname isn't in the expected format
            return None

        # Ignore the numbers, the capture group should be everything after
        # the folder's position
        folder_name = name_match.group(1)
        if type(folder_name) != str:
            # Something went wrong, maybe nothing was captured?
            return None

        # We now have the name of the folder,
        # let's see if it's even in this CD
        folder_idx = self.find_folder(folder_name)
        if folder_idx == -1:
            # Folder is not in CD
            return None
        folder = self.folders[folder_idx]
        
        # Folder is in CD, retrieve the path and return it
        return folder.get_path(folder_idx, self.path, len(self.folders))

    def has_folder(self, dirname: str) -> bool:
        return self.find_folder(dirname) != -1

    def find_folder(self, dirname: str) -> int:
        """
        Gets the index of the folder provided
        """
        for i, folder in enumerate(self.folders):
            if folder.dirname == dirname:
                return i
        return -1


class CDManPlugin(BeetsPlugin):
    def __init__(self, name: str | None = None):
        super().__init__(name)
        hw_thread_count = psutil.cpu_count() or 4
        self.config.add({
            "bitrate": 128,
            "cds": [],
            "threads": hw_thread_count,
        })

        self.bitrate = self.config["bitrate"].get()

    def commands(self):
        return [self._get_subcommand()]

    def _get_subcommand(self):
        cmd = Subcommand("cdman", help="manage MP3 CDs")
        cmd.parser.add_option(
            "--threads", "-t",
            help = 
                "The maximum number of threads to use. " +
                "This overrides the config value of the same name.",
            type=int,
        )
        cmd.parser.add_option(
            "--bitrate", "-b",
            help = 
                "The bitrate (in kbps) to use when converting files to MP3. " +
                "This overrides the config value of the same name.",
            type=int,
        )
        def cdman_cmd(lib: Library, opts: Values, args: list[str]):
            self._cmd(lib, opts, args)
        cmd.func = cdman_cmd
        return cmd

    def _cmd(self, lib: Library, opts: Values, args: list[str]):
<<<<<<< HEAD
        cds: list[CD]
        if len(args) == 0:
            cds = self._load_cds_from_config()
        else:
            cds = []
            for arg in args:
                arg_path = Path(arg)
                if not arg_path.exists():
                    print(f"No such file or directory: {arg_path}")
                    continue
                cds.extend(self._load_cds_from_path(Path(arg)))
        
=======
        cds = self._load_cds()

>>>>>>> 6a744afd
        max_workers: int = self.config["threads"].get(int) # pyright: ignore[reportAssignmentType]
        if opts.threads is not None:
            print(f"Overriding config value 'threads': using {opts.threads} instead of {max_workers}")
            max_workers = opts.threads

        if opts.bitrate is not None:
            print(f"Overriding config value 'bitrate': using {opts.bitrate} instead of {self.bitrate}")
            self.bitrate = opts.bitrate

        with ThreadPoolExecutor(max_workers) as executor:
            for cd in cds:
                # Find removed or reordered folders
                if cd.path.exists():
                    for existing_path in cd.path.iterdir():
                        if not existing_path.is_dir():
                            continue

                        # Existing CD folder found.
                        new_path = cd.find_folder_path(existing_path.name)
                        if new_path == existing_path:
                            # Folder has not been removed or reordered
                            continue

                        if new_path is None:
                            # Folder was not found in CD, must have been removed
                            print(f"Found existing folder `{existing_path.name}` that is no longer in CD `{cd.path.name}`. This folder will be removed.")
                            executor.submit(shutil.rmtree, existing_path)
                            continue

                        # Folder was found in CD, but at a different position
                        print(f"Existing folder `{existing_path.name}` has been reordered, renaming to `{new_path}`.")
                        executor.submit(os.rename, existing_path, new_path)

                # Convert
                for i, folder in enumerate(cd.folders):
                    query, _ = parse_query_string(folder.query, Item)
                    folder_path = folder.get_path(i, cd.path, len(cd.folders))
                    folder_path.mkdir(parents=True, exist_ok=True)
                    items = lib.items(query)
                    self._clean_folder(items, folder_path, executor)
                    self._convert_folder(items, folder_path, executor)
        return None

    def _get_song_length(self, path: Path) -> float:
        try:
            probe = ffmpeg.probe(str(path))
        except ffmpeg.Error:
            return 0.0

        stream = next((stream for stream in probe["streams"] if stream["codec_type"] == "audio"), None)
        if stream is None:
            return 0.0

        duration = float(stream["duration"])
        return duration

    def _clean_folder(self, items: Iterable[Item], folder_path: Path, executor: ThreadPoolExecutor):
        converted_paths: list[Path] = [folder_path / (item.filepath.stem + ".mp3") for item in items]

        for path in folder_path.iterdir():
            if path.suffix != ".mp3":
                continue
            if not path.is_file():
                continue

            if path not in converted_paths:
                print(f"Found removed file `{path}`. This file will be removed.")
                executor.submit(os.remove, path)

    def _convert_folder(self, items: Iterable[Item], folder_path: Path, executor: ThreadPoolExecutor):
        for item in items:
            converted_path = folder_path / (item.filepath.stem + ".mp3")
            if converted_path.exists():
                if converted_path.is_file():
                    converted_duration = math.ceil(self._get_song_length(converted_path))
                    orig_duration = math.ceil(self._get_song_length(item.filepath))
                    if converted_duration != orig_duration:
                        print(f"Found partially converted file `{converted_path}`. This file will be reconverted.")
                        os.remove(converted_path)
                    else:
                        print(f"Skipping `{item.filepath.name}` as it is already in {folder_path}")
                        continue
                else:
                    print(f"FATAL: {converted_path} already exists, but it isn't a file!")
                    print("Unsure how to proceed, you should probably manually intervene here.")
                    exit(1)

            def job(src_file: Path, dest_file: Path):
                print(f"Converting `{src_file.name}` to {self.bitrate}K MP3 in {dest_file.parent}")
                self._convert_file(src_file, dest_file)

            executor.submit(job, item.filepath, converted_path)
        return None

    def _convert_file(self, file: Path, dest_file: Path):
        # TODO: convert plugin? 🥺👉👈
        # ffmpeg -i "$flac_file" -hide_banner -loglevel error -acodec libmp3lame -ar 44100 -b:a 128k -vn "$output_file"
        result = subprocess.run(
            [
                "ffmpeg",
                "-i", str(file),
                "-hide_banner",
                "-acodec", "libmp3lame",
                "-ar", "44100",
                "-b:a", f"{self.bitrate}k",
                "-vn", str(dest_file)
            ],
            stdout=subprocess.PIPE,
            stderr=subprocess.PIPE,
        )
        if result.returncode != 0:
            sys.stderr.write(f"Error converting `{file}`! Look in `{dest_file.parent}` for ffmpeg logs.\n")
            stdout_log_path = dest_file.with_suffix(".stdout.log")
            stderr_log_path = dest_file.with_suffix(".stderr.log")
            with stdout_log_path.open("wb") as stdout_log:
                stdout_log.write(result.stdout)
            with stderr_log_path.open("wb") as stderr_log:
                stderr_log.write(result.stderr)

        return None

    def _load_cds_from_config(self) -> list[CD]:
        conf_cds: CDDefinition = self.config["cds"].get(dict) # pyright: ignore[reportAssignmentType]
        cds = self._load_cds(conf_cds)
        return cds
    
    def _load_cds_from_path(self, path: Path) -> list[CD]:
        if path.is_dir():
            child_cds: list[CD] = []
            for child in path.iterdir():
                child_cds.extend(self._load_cds_from_path(child))
            return child_cds

        if not path.is_file():
            return []
        if path.suffix != ".yml":
            print(f"`{path}` is not a YAML file, ignoring.")
            return []

        try:
            config = RootView([YamlSource(str(path))])
            cds_dict: CDDefinition = config.get(dict) # pyright: ignore[reportAssignmentType]
            cds = self._load_cds(cds_dict)
            return cds
        except:
            print(f"Error while loading from file `{path}` - is this a valid cdman definition file?")
            return []
    
    def _load_cds(self, cd_data: CDDefinition) -> list[CD]:
        cds_path = Path(self.config["cds_path"].get(str)) # pyright: ignore[reportArgumentType]
        cds: list[CD] = []

        for cd_name in cd_data:
            cd = CD(cds_path / cd_name)
            cd_folders_data = cd_data[cd_name]
            for cd_folder_data in cd_folders_data:
                cd_folder = CDFolder(cd_folder_data)
                cd.folders.append(cd_folder)
            cds.append(cd) 

        return cds
    
    def __load_cds(self) -> list[CD]:
        cds_path = Path(self.config["cds_path"].get(str)) # pyright: ignore[reportArgumentType]
        conf_cds: dict = self.config["cds"].get(dict) # pyright: ignore[reportAssignmentType]
        cd_names = conf_cds.keys()

        cds: list[CD] = []
        for cd_name in cd_names:
            cd_path = cds_path / cd_name
            cd = CD(cd_path)
            for cd_item_dict in conf_cds[cd_name]:
                cd_folder = CDFolder(cd_item_dict)
                cd.folders.append(cd_folder)
            cds.append(cd)
        return cds<|MERGE_RESOLUTION|>--- conflicted
+++ resolved
@@ -141,7 +141,6 @@
         return cmd
 
     def _cmd(self, lib: Library, opts: Values, args: list[str]):
-<<<<<<< HEAD
         cds: list[CD]
         if len(args) == 0:
             cds = self._load_cds_from_config()
@@ -154,10 +153,6 @@
                     continue
                 cds.extend(self._load_cds_from_path(Path(arg)))
         
-=======
-        cds = self._load_cds()
-
->>>>>>> 6a744afd
         max_workers: int = self.config["threads"].get(int) # pyright: ignore[reportAssignmentType]
         if opts.threads is not None:
             print(f"Overriding config value 'threads': using {opts.threads} instead of {max_workers}")
