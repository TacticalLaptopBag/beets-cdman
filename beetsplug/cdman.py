import math
import sys
import shutil
import os
import psutil
import subprocess
from typing import Iterable
from beets.plugins import BeetsPlugin
from beets.library import Library, parse_query_string, Item
from beets.ui import Subcommand
from optparse import Values
from pathlib import Path
from confuse import RootView, YamlSource
from more_itertools import divide

from .dimensional_thread_pool_executor import DimensionalThreadPoolExecutor

from .cd_folder import CDFolder
from .cd_type import CDType
from .util import get_song_length

from .cd import CD, MAX_SIZE_AUDIO, MAX_SIZE_MP3, CDDefinition


"""
cdman:
    cds_path: ~/Music/CDs
    bitrate: 128
    cds:
        arcadian:
            type: mp3
            folders:
                - name: The Arcadian Wild
                  query: "'album:The Arcadian Wild'"
                - name: Welcome
                  query: "'album:Welcome (Reframed)'"
        discovery:
            type: audio
            track_queries:
                - "'artist:Daft Punk' 'album:Discovery'"
                - "'artist:Fantom' 'album:Discovery'"
"""


class CDManPlugin(BeetsPlugin):
    def __init__(self, name: str | None = None):
        super().__init__(name)
        hw_thread_count = psutil.cpu_count() or 4
        self.config.add({
            "cds_path": "~/Music/CDs",
            "bitrate": 128,
            "threads": hw_thread_count,
        })

<<<<<<< HEAD
        self.cds_path = Path(self.config["cds_path"].get(str)).expanduser() # pyright: ignore[reportArgumentType]
        self.bitrate = self.config["bitrate"].get()
=======
        self.bitrate = self.config["bitrate"].get(int)
>>>>>>> 88236cfe
        self.max_threads: int = self.config["threads"].get(int) # pyright: ignore[reportAttributeAccessIssue]
        if self.max_threads <= 0:
            raise ValueError("Config field 'threads' must be a positive integer!")

        self.executor = DimensionalThreadPoolExecutor(self.max_threads)

    def commands(self):
        return [self._get_subcommand()]

    def _get_subcommand(self):
        cmd = Subcommand("cdman", help="manage MP3 CDs")
        cmd.parser.add_option(
            "--threads", "-t",
            help = 
                "The maximum number of threads to use. " +
                "This overrides the config value of the same name.",
            type=int,
        )
        cmd.parser.add_option(
            "--bitrate", "-b",
            help = 
                "The bitrate (in kbps) to use when converting files to MP3. " +
                "This overrides the config value of the same name.",
            type=int,
        )
        cmd.parser.add_option(
            "--dry", "-d",
            help =
                "When run with this flag present, 'cdman' goes through "
                "all the motions of a normal command, but doesn't "
                "actually perform any conversions. "
                "Note that directories may be created in your cds_path directory.",
            action="store_true",
        )
        cmd.parser.add_option(
            "--list-unused", "-l",
            help = 
                "Lists all tracks in your library that are not in any CD definitions.",
            action="store_true",
        )
        def cdman_cmd(lib: Library, opts: Values, args: list[str]):
            self._cmd(lib, opts, args)
        cmd.func = cdman_cmd
        return cmd

    def _cmd(self, lib: Library, opts: Values, args: list[str]):
        cds: list[CD]
        if len(args) == 0:
            cds = self._load_cds_from_config()
        else:
            cds = []
            for arg in args:
                arg_path = Path(arg)
                if not arg_path.exists():
                    print(f"No such file or directory: {arg_path}")
                    continue
                cds.extend(self._load_cds_from_path(Path(arg)))
        
        if opts.threads is not None:
            print(f"Overriding config value 'threads': using {opts.threads} instead of {self.max_threads}")
            self.max_threads = opts.threads

        if opts.bitrate is not None:
            print(f"Overriding config value 'bitrate': using {opts.bitrate} instead of {self.bitrate}")
            self.bitrate = opts.bitrate

        self.dry = opts.dry

        if opts.list_unused:
            self._list_unused(cds, lib)
        else:
            self._populate_cds(cds, lib)
            self._report_size(cds)

        self.executor.shutdown()
        return None

    def _item_to_track_listing(self, item: Item) -> str:
        return f"{item.get("artist")} - {item.get("album")} - {item.get("title")}"

    def _list_unused(self, cds: list[CD], lib: Library):
        unused_tracks = set([self._item_to_track_listing(item) for item in lib.items()])
        removed_tracks: set[str] = set()
        for cd in cds:
            for folder in cd.folders:
                folder_query, _ = parse_query_string(folder.query, Item)
                folder_items = lib.items(folder_query)
                for item in folder_items:
                    track = self._item_to_track_listing(item)
                    if track not in removed_tracks:
                        unused_tracks.remove(track)
                        removed_tracks.add(track)
            
        if len(unused_tracks) == 0:
            print("No track has been left untouched.")
            return None

        print("Tracks not in any defined CD:")
        for unused_track in unused_tracks:
            print(unused_track)
        return None

    def _populate_cds(self, cds: list[CD], lib: Library):
        for cd in cds:
            # Find removed or reordered folders
            if cd.path.exists():
                for existing_path in cd.path.iterdir():
                    if not existing_path.is_dir():
                        continue

                    # Existing CD folder found.
                    new_path = cd.find_folder_path(existing_path.name)
                    if new_path == existing_path:
                        # Folder has not been removed or reordered
                        continue

                    if new_path is None:
                        # Folder was not found in CD, must have been removed
                        print(f"Found existing folder `{existing_path.name}` that is no longer in CD `{cd.path.name}`. This folder will be removed.")
                        self.executor.submit(shutil.rmtree, existing_path)
                        continue

                    # Folder was found in CD, but at a different position
                    print(f"Existing folder `{existing_path.name}` has been reordered, renaming to `{new_path}`.")
                    self.executor.submit(os.rename, existing_path, new_path)

            # Convert
            for i, folder in enumerate(cd.folders):
                query, _ = parse_query_string(folder.query, Item)
                folder_path = folder.get_path(i, cd.path, len(cd.folders))
                folder_path.mkdir(parents=True, exist_ok=True)
                items = lib.items(query)
                self._clean_folder(items, folder_path)
                self._convert_folder(items, folder_path)
        return None

<<<<<<< HEAD
    def _clean_folder(self, items: Iterable[Item], folder_path: Path, executor: ThreadPoolExecutor):
=======
    def _get_song_length(self, path: Path) -> float:
        try:
            probe = ffmpeg.probe(str(path))
        except ffmpeg.Error:
            return 0.0

        stream = next((stream for stream in probe["streams"] if stream["codec_type"] == "audio"), None)
        if stream is None:
            return 0.0

        duration = float(stream["duration"])
        return duration

    def _clean_folder(self, items: Iterable[Item], folder_path: Path):
>>>>>>> 88236cfe
        converted_paths: list[Path] = [folder_path / (item.filepath.stem + ".mp3") for item in items]

        for path in folder_path.iterdir():
            if path.suffix != ".mp3":
                continue
            if not path.is_file():
                continue

            if path not in converted_paths:
                print(f"Found removed file `{path}`. This file will be removed.")
                self.executor.submit(os.remove, path)

    def _convert_folder(self, items: Iterable[Item], folder_path: Path):
        for items_chunk in divide(self.max_threads, items):
            self.executor.submit(self._convert_folder_chunk, items_chunk, folder_path)
        return None

    def _convert_folder_chunk(self, items: Iterable[Item], folder_path: Path):
        for item in items:
            converted_path = folder_path / (item.filepath.stem + ".mp3")
            if converted_path.exists():
                if converted_path.is_file():
                    converted_duration = math.ceil(get_song_length(converted_path))
                    orig_duration = math.ceil(get_song_length(item.filepath))
                    if abs(converted_duration - orig_duration) > 1:
                        print(f"Found partially converted file `{converted_path}`. This file will be reconverted.")
                        os.remove(converted_path)
                    else:
                        print(f"Skipping `{item.filepath.name}` as it is already in {folder_path}")
                        continue
                else:
                    print(f"FATAL: {converted_path} already exists, but it isn't a file!")
                    print("Unsure how to proceed, you should probably manually intervene here.")
                    exit(1)

            def job(src_file: Path, dest_file: Path):
                print(f"Converting `{src_file.name}` to {self.bitrate}K MP3 in {dest_file.parent}")
                self._convert_file(src_file, dest_file)

            self.executor.submit(job, item.filepath, converted_path)
        return None

    def _convert_file(self, file: Path, dest_file: Path):
        # TODO: convert plugin? 🥺👉👈
        # ffmpeg -i "$flac_file" -hide_banner -loglevel error -acodec libmp3lame -ar 44100 -b:a 128k -vn "$output_file"
        if self.dry:
            return None
        
        result = subprocess.run(
            [
                "ffmpeg",
                "-i", str(file),
                "-hide_banner",
                "-acodec", "libmp3lame",
                "-ar", "44100",
                "-b:a", f"{self.bitrate}k",
                "-vn", str(dest_file)
            ],
            stdout=subprocess.PIPE,
            stderr=subprocess.PIPE,
        )
        if result.returncode != 0:
            sys.stderr.write(f"Error converting `{file}`! Look in `{dest_file.parent}` for ffmpeg logs.\n")
            stdout_log_path = dest_file.with_suffix(".stdout.log")
            stderr_log_path = dest_file.with_suffix(".stderr.log")
            with stdout_log_path.open("wb") as stdout_log:
                stdout_log.write(result.stdout)
            with stderr_log_path.open("wb") as stderr_log:
                stderr_log.write(result.stderr)

        return None

    def _load_cds_from_config(self) -> list[CD]:
        if "cds" not in self.config:
            print(
                "No CDs defined in config! "
                "Either add CDs in your beets config file or create "
                "CD definition files and pass them as arguments."
            )
            return []

        conf_cds: CDDefinition = self.config["cds"].get(dict) # pyright: ignore[reportAssignmentType]
        cds = self._load_cds(conf_cds)
        return cds
    
    def _load_cds_from_path(self, path: Path) -> list[CD]:
        if path.is_dir():
            child_cds: list[CD] = []
            for child in path.iterdir():
                child_cds.extend(self._load_cds_from_path(child))
            return child_cds

        if not path.is_file():
            return []
        if path.suffix != ".yml":
            return []

        try:
            config = RootView([YamlSource(str(path))])
            cds_dict: CDDefinition = config.get(dict) # pyright: ignore[reportAssignmentType]
            cds = self._load_cds(cds_dict)
            return cds
        except:
            print(f"Error while loading from file `{path}` - is this a valid cdman definition file?")
            return []
    
    def _load_cds(self, cd_data: CDDefinition) -> list[CD]:
        cds: list[CD] = []

        for cd_name in cd_data:
            cd = CD(self.cds_path / cd_name, CDType.MP3)
            cd_folders_data = cd_data[cd_name]
            for cd_folder_data in cd_folders_data:
                cd_folder = CDFolder(cd_folder_data)
                cd.folders.append(cd_folder)
            cds.append(cd) 

        return cds

    def _report_size(self, cds: list[CD]):
        for cd in cds:
            cd_size = cd.get_size()
            size_warning: str
            cd_max_size: int
            if cd.type == CDType.MP3:
                cd_max_size = MAX_SIZE_MP3
                size_warning = (
                    f"MP3 CD {cd.path.name} is {cd_size / 1_000_000:.1f} MB, "
                    f"which is larger than {cd_max_size / 1_000_000} MB!"
                )
            else:
                cd_max_size = MAX_SIZE_AUDIO
                size_warning = (
                    f"Audio CD {cd.path.name} is {cd_size / 60:.1f} minutes long, "
                    f"which is longer than {cd_max_size / 60} minutes!"
                )

            if cd_size > cd_max_size:
                print()
                cd_splits = cd.get_splits()
                print(
                    f"WARNING: {size_warning} "
                    f"However, you could split the CD into {len(cd_splits)} CDs, "
                    "if you divide the CD into chunks starting with these files:"
                )
                for split in cd_splits:
                    print(split)<|MERGE_RESOLUTION|>--- conflicted
+++ resolved
@@ -52,12 +52,8 @@
             "threads": hw_thread_count,
         })
 
-<<<<<<< HEAD
         self.cds_path = Path(self.config["cds_path"].get(str)).expanduser() # pyright: ignore[reportArgumentType]
-        self.bitrate = self.config["bitrate"].get()
-=======
         self.bitrate = self.config["bitrate"].get(int)
->>>>>>> 88236cfe
         self.max_threads: int = self.config["threads"].get(int) # pyright: ignore[reportAttributeAccessIssue]
         if self.max_threads <= 0:
             raise ValueError("Config field 'threads' must be a positive integer!")
@@ -194,24 +190,7 @@
                 self._convert_folder(items, folder_path)
         return None
 
-<<<<<<< HEAD
-    def _clean_folder(self, items: Iterable[Item], folder_path: Path, executor: ThreadPoolExecutor):
-=======
-    def _get_song_length(self, path: Path) -> float:
-        try:
-            probe = ffmpeg.probe(str(path))
-        except ffmpeg.Error:
-            return 0.0
-
-        stream = next((stream for stream in probe["streams"] if stream["codec_type"] == "audio"), None)
-        if stream is None:
-            return 0.0
-
-        duration = float(stream["duration"])
-        return duration
-
     def _clean_folder(self, items: Iterable[Item], folder_path: Path):
->>>>>>> 88236cfe
         converted_paths: list[Path] = [folder_path / (item.filepath.stem + ".mp3") for item in items]
 
         for path in folder_path.iterdir():
