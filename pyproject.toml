[project]
name = "cdman"
version = "0.1.0"
description = ""
authors = [
    {name = "Tactical Laptop Bag",email = "tacticallaptopbag@protonmail.com"}
]
readme = "README.md"
requires-python = ">=3.12,<4"
dependencies = [
    "beets (>=2.3.1,<3.0.0)",
    "psutil (>=7.0.0,<8.0.0)",
<<<<<<< HEAD
    "confuse (>=2.0.1,<3.0.0)",
=======
    "ffmpeg-python (>=0.2.0,<0.3.0)",
>>>>>>> 6a744afd
]

[tool.poetry]
packages = [{include = "beetsplug"}]


[build-system]
requires = ["poetry-core>=2.0.0,<3.0.0"]
build-backend = "poetry.core.masonry.api"<|MERGE_RESOLUTION|>--- conflicted
+++ resolved
@@ -10,11 +10,8 @@
 dependencies = [
     "beets (>=2.3.1,<3.0.0)",
     "psutil (>=7.0.0,<8.0.0)",
-<<<<<<< HEAD
     "confuse (>=2.0.1,<3.0.0)",
-=======
     "ffmpeg-python (>=0.2.0,<0.3.0)",
->>>>>>> 6a744afd
 ]
 
 [tool.poetry]
